--- conflicted
+++ resolved
@@ -416,40 +416,6 @@
   return false;
 }
 
-<<<<<<< HEAD
-var DSUtils = {
-  w: w,
-  DSBinaryHeap: DSBinaryHeap,
-  isBoolean: require('mout/lang/isBoolean'),
-  isString: require('mout/lang/isString'),
-  isArray: require('mout/lang/isArray'),
-  isObject: require('mout/lang/isObject'),
-  isNumber: require('mout/lang/isNumber'),
-  isFunction: isFunction,
-  isEmpty: require('mout/lang/isEmpty'),
-  isRegExp: isRegExp,
-  toJson: JSON.stringify,
-  fromJson: function (json) {
-    return DSUtils.isString(json) ? JSON.parse(json) : json;
-  },
-  makePath: require('mout/string/makePath'),
-  upperCase: require('mout/string/upperCase'),
-  pascalCase: require('mout/string/pascalCase'),
-  deepMixIn: require('mout/object/deepMixIn'),
-  mixIn: require('mout/object/mixIn'),
-  forOwn: require('mout/object/forOwn'),
-  forEach: require('mout/array/forEach'),
-  pick: require('mout/object/pick'),
-  set: require('mout/object/set'),
-  merge: require('mout/object/merge'),
-  contains: require('mout/array/contains'),
-  filter: require('mout/array/filter'),
-  find: find,
-  toLookup: require('mout/array/toLookup'),
-  remove: require('mout/array/remove'),
-  slice: require('mout/array/slice'),
-  sort: require('mout/array/sort'),
-=======
 function resolveId(definition, idOrInstance) {
   if (this.isString(idOrInstance) || isNumber(idOrInstance)) {
     return idOrInstance;
@@ -485,63 +451,30 @@
 observe.setEqualityFn(equals);
 
 var DSUtils = {
->>>>>>> 90e81d9c
   // Options that inherit from defaults
   _: function (parent, options) {
+    var _this = this;
     options = options || {};
     if (options && options.constructor === parent.constructor) {
       return options;
-<<<<<<< HEAD
-    } else if (!DSUtils.isObject(options)) {
-      throw new DSErrors.IA('"options" must be an object!');
-    }
-    DSUtils.forEach(toPromisify, function (name) {
-=======
     } else if (!isObject(options)) {
       throw new DSErrors.IA('"options" must be an object!');
     }
     forEach(toPromisify, function (name) {
->>>>>>> 90e81d9c
       if (typeof options[name] === 'function' && options[name].toString().indexOf('var args = Array') === -1) {
-        options[name] = DSUtils.promisify(options[name]);
+        options[name] = _this.promisify(options[name]);
       }
     });
     var O = function Options(attrs) {
-<<<<<<< HEAD
-      DSUtils.mixIn(this, attrs);
-=======
       var self = this;
       forOwn(attrs, function (value, key) {
         self[key] = value;
       });
->>>>>>> 90e81d9c
     };
     O.prototype = parent;
     return new O(options);
   },
-<<<<<<< HEAD
-  resolveItem: function (resource, idOrInstance) {
-    if (resource && (DSUtils.isString(idOrInstance) || DSUtils.isNumber(idOrInstance))) {
-      return resource.index[idOrInstance] || idOrInstance;
-    } else {
-      return idOrInstance;
-    }
-  },
-  resolveId: function (definition, idOrInstance) {
-    if (DSUtils.isString(idOrInstance) || DSUtils.isNumber(idOrInstance)) {
-      return idOrInstance;
-    } else if (idOrInstance && definition) {
-      return idOrInstance[definition.idAttribute] || idOrInstance;
-    } else {
-      return idOrInstance;
-    }
-  },
-  updateTimestamp: updateTimestamp,
-  Promise: _Promise,
-  compute: function (fn, field, DSUtils) {
-=======
   compute: function (fn, field) {
->>>>>>> 90e81d9c
     var _this = this;
     var args = [];
     forEach(fn.deps, function (dep) {
@@ -579,7 +512,7 @@
   pick: require('mout/object/pick'),
   Promise: _Promise,
   promisify: function (fn, target) {
-    var Promise = DSUtils.Promise;
+    var Promise = this.Promise;
     if (!fn) {
       return;
     } else if (typeof fn !== 'function') {
@@ -608,9 +541,6 @@
       });
     };
   },
-<<<<<<< HEAD
-  Events: Events
-=======
   remove: require('mout/array/remove'),
   set: require('mout/object/set'),
   slice: slice,
@@ -621,7 +551,6 @@
   resolveItem: resolveItem,
   resolveId: resolveId,
   w: w
->>>>>>> 90e81d9c
 };
 
 module.exports = DSUtils;