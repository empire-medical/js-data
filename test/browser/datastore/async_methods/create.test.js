describe('DS#create', function () {
  it('should create an item and save it to the server', function (done) {
    var _this = this;

    store.create('post', { author: 'John', age: 30 }).then(function (post) {
      assert.deepEqual(JSON.stringify(post), JSON.stringify(p1), 'post 5 should have been created');
      assert.equal(lifecycle.beforeCreate.callCount, 1, 'beforeCreate should have been called');
      assert.equal(lifecycle.afterCreate.callCount, 1, 'afterCreate should have been called');
      assert.equal(lifecycle.beforeInject.callCount, 1, 'beforeInject should have been called');
      assert.equal(lifecycle.afterInject.callCount, 1, 'afterInject should have been called');
      assert.equal(lifecycle.serialize.callCount, 1, 'serialize should have been called');
      assert.equal(lifecycle.deserialize.callCount, 1, 'deserialize should have been called');
      assert.deepEqual(JSON.stringify(store.get('post', 5)), JSON.stringify(p1));
      done();
    }).catch(function (err) {
      console.error(err.stack);
      done('should not have rejected');
    });

    setTimeout(function () {
      assert.equal(1, _this.requests.length);
      assert.equal(_this.requests[0].url, 'http://test.js-data.io/posts');
      assert.equal(_this.requests[0].method, 'post');
      assert.equal(_this.requests[0].requestBody, DSUtils.toJson({ author: 'John', age: 30 }));
      _this.requests[0].respond(200, { 'Content-Type': 'application/json' }, DSUtils.toJson(p1));
    }, 30);
  });
  it('should create an item and save it to the server but not inject the result', function (done) {
    var _this = this;
    store.create('post', { author: 'John', age: 30 }, { cacheResponse: false }).then(function (post) {
      assert.deepEqual(JSON.stringify(post), JSON.stringify(p1), 'post 5 should have been created');
      assert.equal(lifecycle.beforeCreate.callCount, 1, 'beforeCreate should have been called');
      assert.equal(lifecycle.afterCreate.callCount, 1, 'afterCreate should have been called');
      assert.equal(lifecycle.beforeInject.callCount, 0, 'beforeInject should not have been called');
      assert.equal(lifecycle.afterInject.callCount, 0, 'afterInject should not have been called');
      assert.equal(lifecycle.serialize.callCount, 1, 'serialize should have been called');
      assert.equal(lifecycle.deserialize.callCount, 1, 'deserialize should have been called');
      assert.isUndefined(store.get('post', 5));
      done();
    }).catch(function (err) {
      console.error(err.stack);
      done('should not have rejected');
    });

    setTimeout(function () {
      assert.equal(1, _this.requests.length);
      assert.equal(_this.requests[0].url, 'http://test.js-data.io/posts');
      assert.equal(_this.requests[0].method, 'post');
      assert.equal(_this.requests[0].requestBody, DSUtils.toJson({ author: 'John', age: 30 }));
      _this.requests[0].respond(200, { 'Content-Type': 'application/json' }, DSUtils.toJson(p1));
    }, 30);
  });
  it('should work with the upsert option', function (done) {
    var _this = this;

    store.create('post', { author: 'John', age: 30, id: 5 }).then(function (post) {
      assert.deepEqual(JSON.stringify(post), JSON.stringify(p1), 'post 5 should have been created');

      store.create('post', { author: 'Sue', age: 70, id: 6 }, { upsert: false }).then(function (post) {
        assert.deepEqual(JSON.stringify(post), JSON.stringify(p2), 'post 6 should have been created');
        assert.equal(lifecycle.beforeUpdate.callCount, 1, 'beforeUpdate should have been called');
        assert.equal(lifecycle.afterUpdate.callCount, 1, 'afterUpdate should have been called');
        assert.equal(lifecycle.beforeCreate.callCount, 1, 'beforeCreate should have been called');
        assert.equal(lifecycle.afterCreate.callCount, 1, 'afterCreate should have been called');
        assert.equal(lifecycle.beforeInject.callCount, 2, 'beforeInject should have been called twice');
        assert.equal(lifecycle.afterInject.callCount, 2, 'afterInject should have been called twice');
        assert.equal(lifecycle.serialize.callCount, 2, 'serialize should have been called twice');
        assert.equal(lifecycle.deserialize.callCount, 2, 'deserialize should have been called twice');
        assert.isDefined(store.get('post', 5));
        assert.isDefined(store.get('post', 6));
        done();
      }).catch(function (err) {
        console.error(err.stack);
        done('should not have rejected');
      });

      setTimeout(function () {
        assert.equal(2, _this.requests.length);
        assert.equal(_this.requests[1].url, 'http://test.js-data.io/posts');
        assert.equal(_this.requests[1].method, 'post');
        assert.equal(_this.requests[1].requestBody, DSUtils.toJson({ author: 'Sue', age: 70, id: 6 }));
        _this.requests[1].respond(200, { 'Content-Type': 'application/json' }, DSUtils.toJson(p2));
      }, 30);
    }).catch(function (err) {
      console.error(err.stack);
      done('should not have rejected');
    });

    setTimeout(function () {
      assert.equal(1, _this.requests.length);
      assert.equal(_this.requests[0].url, 'http://test.js-data.io/posts/5');
      assert.equal(_this.requests[0].method, 'put');
      assert.equal(_this.requests[0].requestBody, DSUtils.toJson({ author: 'John', age: 30, id: 5 }));
      _this.requests[0].respond(200, { 'Content-Type': 'application/json' }, DSUtils.toJson(p1));
    }, 30);
  });
  it('should create an item that includes relations, save them to the server and inject the results', function (done) {
    var _this = this;
    var payload = {
      id: 99,
      name: 'Sally',
      profile: {
        id: 999,
        userId: 99,
        email: 'sally@test.com'
      }
    };

    store.create('user', {
      name: 'Sally',
      profile: {
        email: 'sally@test.com'
      }
    }, {
      findBelongsTo: true,
      findInverseLinks: true
    }).then(function (user) {
      assert.equal(user.id, payload.id, 'user should have been created');

      assert.equal(lifecycle.beforeCreate.callCount, 1, 'beforeCreate should have been called twice');
      assert.equal(lifecycle.afterCreate.callCount, 1, 'afterCreate should have been called twice');
      assert.equal(lifecycle.beforeInject.callCount, 2, 'beforeInject should have been called twice');
      assert.equal(lifecycle.afterInject.callCount, 2, 'afterInject should have been called twice');
      assert.equal(lifecycle.serialize.callCount, 1, 'serialize should have been called');
      assert.equal(lifecycle.deserialize.callCount, 1, 'deserialize should have been called');
      assert.equal(store.get('user', 99).id, payload.id);
      assert.isObject(store.get('user', 99).profile);
      assert.equal(store.get('profile', 999).id, 999);
      assert.isObject(store.get('profile', 999).user);

      store.find('user', 99); // should not trigger another http request

      done();
    }).catch(function (err) {
      console.error(err.stack);
      done('should not have rejected');
    });

    setTimeout(function () {
<<<<<<< HEAD
      assert.equal(1, _this.requests.length);
      assert.equal(_this.requests[0].url, 'http://test.js-data.io/user');
      assert.equal(_this.requests[0].method, 'post');
      assert.equal(_this.requests[0].requestBody, DSUtils.toJson({
        name: 'Sally',
        profile: {
          email: 'sally@test.com'
        }
      }));
      _this.requests[0].respond(200, { 'Content-Type': 'application/json' }, DSUtils.toJson(payload));
=======
      try {
        assert.equal(1, _this.requests.length);
        assert.equal(_this.requests[0].url, 'http://test.js-data.io/user');
        assert.equal(_this.requests[0].method, 'post');
        assert.equal(_this.requests[0].requestBody, DSUtils.toJson({
          name: 'Sally',
          profile: {
            email: 'sally@test.com'
          }
        }));
        _this.requests[0].respond(200, { 'Content-Type': 'application/json' }, DSUtils.toJson(payload));
      } catch (err) {
        done(err);
      }
>>>>>>> 90e81d9c
    }, 30);
  });
  it('should handle nested resources', function (done) {
    var _this = this;
    var testComment = {
      id: 5,
      content: 'test',
      approvedBy: 4
    };
    var testComment2 = {
      id: 6,
      content: 'test',
      approvedBy: 4
    };

    store.create('comment', {
      content: 'test',
      approvedBy: 4
    }).then(function (comment) {
      assert.deepEqual(JSON.stringify(comment), JSON.stringify(testComment));
      assert.deepEqual(JSON.stringify(comment), JSON.stringify(store.get('comment', 5)));

      store.create('comment', {
        content: 'test'
      }, {
        params: {
          approvedBy: 4
        }
      }).then(function (comment) {
        assert.deepEqual(JSON.stringify(comment), JSON.stringify(testComment2));
        assert.deepEqual(JSON.stringify(comment), JSON.stringify(store.get('comment', 6)));

        store.create('comment', {
          content: 'test',
          approvedBy: 4
        }, {
          params: {
            approvedBy: false
          }
        }).then(function (comment) {
          assert.deepEqual(JSON.stringify(comment), JSON.stringify(testComment2));
          assert.deepEqual(JSON.stringify(comment), JSON.stringify(store.get('comment', 6)));
          done();
        }).catch(function () {
          done('Should not have failed!');
        });

        setTimeout(function () {
          assert.equal(3, _this.requests.length);
          assert.equal(_this.requests[2].url, 'http://test.js-data.io/comment');
          assert.equal(_this.requests[2].method, 'post');
          assert.equal(_this.requests[2].requestBody, DSUtils.toJson({ content: 'test', approvedBy: 4 }));
          _this.requests[2].respond(200, { 'Content-Type': 'application/json' }, DSUtils.toJson(testComment2));
        }, 30);
      }).catch(function () {
        done('Should not have failed!');
      });

      setTimeout(function () {
        assert.equal(2, _this.requests.length);
        assert.equal(_this.requests[1].url, 'http://test.js-data.io/user/4/comment');
        assert.equal(_this.requests[1].method, 'post');
        assert.equal(_this.requests[1].requestBody, DSUtils.toJson({ content: 'test' }));
        _this.requests[1].respond(200, { 'Content-Type': 'application/json' }, DSUtils.toJson(testComment2));
      }, 30);
    }).catch(function () {
      done('Should not have failed!');
    });

    setTimeout(function () {
      assert.equal(1, _this.requests.length);
      assert.equal(_this.requests[0].url, 'http://test.js-data.io/user/4/comment');
      assert.equal(_this.requests[0].method, 'post');
      assert.equal(_this.requests[0].requestBody, DSUtils.toJson({ content: 'test', approvedBy: 4 }));
      _this.requests[0].respond(200, { 'Content-Type': 'application/json' }, DSUtils.toJson(testComment));
    }, 30);
  });
  it('should find inverse links', function (done) {
    var _this = this;
    store.inject('organization', {
      id: 77
    });

    store.create('user', {
      organizationId: 77,
      id: 88
    }, { upsert: false, findBelongsTo: true }).then(function (user) {
      var organization = store.link('organization', 77, ['user']);
      assert.isArray(organization.users);
      assert.equal(1, organization.users.length);
      assert.isObject(user.organization);
      assert.isTrue(user.organization === organization);
      assert.isTrue(user === organization.users[0]);
      done();
    }).catch(function () {
      done('Should not have succeeded!');
    });

    setTimeout(function () {
      try {
        assert.equal(1, _this.requests.length);
        assert.equal(_this.requests[0].url, 'http://test.js-data.io/organization/77/user');
        assert.equal(_this.requests[0].method, 'post');
        assert.equal(_this.requests[0].requestBody, DSUtils.toJson({
          organizationId: 77,
          id: 88
        }));
        _this.requests[0].respond(200, { 'Content-Type': 'application/json' }, DSUtils.toJson({
          organizationId: 77,
          id: 88
        }));
      } catch (err) {
        console.error(err.stack);
        done(err);
      }
    }, 30);
  });
  it('should use the fallback strategy', function (done) {
    var _this = this;

    var Thing = store.defineResource({
      name: 'thing',
      strategy: 'fallback',
      fallbackAdapters: ['http', 'localstorage']
    });

    Thing.create({
      thing: 'stuff'
    }).then(function (thing) {
      assert.equal(localStorage.getItem(store.adapters.localstorage.getIdPath(Thing, Thing, thing.id)), DSUtils.toJson(thing));
      done();
    }).catch(function (err) {
      console.log(err.stack);
      done('Should not have failed!');
    });

    setTimeout(function () {
      try {
        assert.equal(1, _this.requests.length);
        assert.equal(_this.requests[0].url, 'http://test.js-data.io/thing');
        assert.equal(_this.requests[0].method, 'post');
        assert.equal(_this.requests[0].requestBody, DSUtils.toJson({
          thing: 'stuff'
        }));
        _this.requests[0].respond(500, { 'Content-Type': 'application/json' }, '500 - Internal Server Error');
      } catch (err) {
        console.error(err.stack);
      }
    }, 30);
  });
  it('should use the series strategy', function (done) {
    var _this = this;

    var Thing = store.defineResource({
      name: 'thing',
      strategy: 'series',
      seriesAdapters: ['http', 'localstorage']
    });

    var thing;

    Thing.create({
      thing: 'stuff'
    }).then(function (thing) {
      assert.equal(localStorage.getItem(store.adapters.localstorage.getIdPath(Thing, Thing, thing.id)), DSUtils.toJson(thing));
      done();
    }).catch(function (err) {
      console.log(err.stack);
      done('Should not have failed!');
    });

    setTimeout(function () {
      try {
        assert.equal(1, _this.requests.length);
        assert.equal(_this.requests[0].url, 'http://test.js-data.io/thing');
        assert.equal(_this.requests[0].method, 'post');
        assert.equal(_this.requests[0].requestBody, DSUtils.toJson({
          thing: 'stuff'
        }));
        _this.requests[0].respond(201, { 'Content-Type': 'application/json' }, DSUtils.toJson({
          thing: 'stuff',
          id: 1
        }));
      } catch (err) {
        console.error(err.stack);
      }
    }, 30);
  });
  it('should use the parallel strategy', function (done) {
    var _this = this;

    var Thing = store.defineResource({
      name: 'thing',
      strategy: 'parallel',
      parallelAdapters: ['http', 'localstorage']
    });

    var thing;

    Thing.create({
      thing: 'stuff',
      id: 1
    }, { upsert: false }).then(function (thing) {
      console.log(thing);
      assert.equal(localStorage.getItem(store.adapters.localstorage.getIdPath(Thing, Thing, thing.id)), DSUtils.toJson(thing));
      done();
    }).catch(function (err) {
      console.log(err.stack);
      done('Should not have failed!');
    });

    setTimeout(function () {
      try {
        assert.equal(1, _this.requests.length);
        assert.equal(_this.requests[0].url, 'http://test.js-data.io/thing');
        assert.equal(_this.requests[0].method, 'post');
        assert.equal(_this.requests[0].requestBody, DSUtils.toJson({
          thing: 'stuff',
          id: 1
        }));
        _this.requests[0].respond(201, { 'Content-Type': 'application/json' }, DSUtils.toJson({
          thing: 'stuff',
          id: 1
        }));
      } catch (err) {
        console.error(err.stack);
      }
    }, 30);
  });
});<|MERGE_RESOLUTION|>--- conflicted
+++ resolved
@@ -137,18 +137,6 @@
     });
 
     setTimeout(function () {
-<<<<<<< HEAD
-      assert.equal(1, _this.requests.length);
-      assert.equal(_this.requests[0].url, 'http://test.js-data.io/user');
-      assert.equal(_this.requests[0].method, 'post');
-      assert.equal(_this.requests[0].requestBody, DSUtils.toJson({
-        name: 'Sally',
-        profile: {
-          email: 'sally@test.com'
-        }
-      }));
-      _this.requests[0].respond(200, { 'Content-Type': 'application/json' }, DSUtils.toJson(payload));
-=======
       try {
         assert.equal(1, _this.requests.length);
         assert.equal(_this.requests[0].url, 'http://test.js-data.io/user');
@@ -163,7 +151,6 @@
       } catch (err) {
         done(err);
       }
->>>>>>> 90e81d9c
     }, 30);
   });
   it('should handle nested resources', function (done) {
